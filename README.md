# biosiglive
`biosiglive` is a python library dedicated to streaming and processing biosignals in real time from Nexus or Delsys Trigno Community.

# Table of Contents  
[Testing bioptim](#try-bioptim)

[How to install](#how-to-install)
- [From anaconda](#installing-from-anaconda)
- [From pip](#installing-from-pip)
- [From the sources](#installing-from-the-sources)

[`biosiglive` API](#biosiglive-api)
- [GUI](#gui)
- [Interfaces](#interfaces)
- [File I/O](#io)
- [Processing](#processing)
- [Streaming](#streaming)

[Examples](#examples)

[Citing](#Citing)

# How to install
Biosiglive can be installed from anaconda, pip or from the sources.
## Installing from anaconda
You can install biosiglive from anaconda by running the following command :
```bash
conda install -c conda-forge biosiglive
```
## Installing from pip
You can install biosiglive from pip by running the following command :
```bash
<<<<<<< HEAD
pip install biosiglive matplotlib
=======
pip install biosiglive
>>>>>>> a761f163
```
pyqtgraph, biorbd and bioviz will not be installed in the same time as they are not available on pip or optional.
So you can install pyqtgraph running the following command :
```bash
pip install pyqtgraph
```
And you can install biorbd and bioviz running the following command :
```bash
conda install -c conda-forge bioviz
```

## Installing from the sources
If installing from the sources, you will need to install the following dependencies from conda (in that particular order):
- [Python](https://www.python.org/)
- [matplotlib](https://matplotlib.org/)
- [numpy](https://numpy.org/)
- [scipy](https://scipy.org/)
- [setuptools](https://pypi.org/project/setuptools/)
- [biorbd](https://github.com/pyomeca/biorbd) (optional: for musculoskeletal models)
- [pyqtgraph](https://www.pyqtgraph.org/) (optional: for real-time plotting)
- [pyopengl](https://www.opengl.org/) (optional: for real-time 3D plotting)
- [bioviz](https://github.com/pyomeca/bioviz) (optional: for skeletal models visualization)

Also, to stream data from Nexus (Vicon) or Trigno Community SDK, you will need to install the following dependencies:
- [pytrigno](https://github.com/aceglia/pytrigno) (optional: for Trigno Community SDK)
- [vicon_dssdk](https://www.vicon.com/software/datastream-sdk/) (optional: for Nexus SDK)

After you can install the package by running the following command in the root folder of the package:
```bash
pip install .
```
# `biosiglive` API
## GUI
### LivePlot
The `LivePlot` class allows the plotting of data in a loop. 
Data are updated at each ask of the `update` method. It is possible to ask for a plotting rate so that the update is done at a specific frequency.
Also, it is possible to give to the LivePlot a plot windows, this induces a data buffer that is used to plot the data in a loop.
Available plot types are listed in the enum `PlotType`:
- `PlotType.curve`: plot a curve with a given y data. Colors, titles and labels can be given.
- `PlotType.ProgressBar`: plot a progress bar, the mean value is plotted if several values are given. Name of each bar, units and max values (size of the bar) can be given.
- `PlotType.Scatter3D`: 3D scatter plot. Colors and size of scatters can be given.
- `PlotType.Skeleton`: plot a skeleton. Bioviz keys can be given to plot a specific skeleton.

## Interfaces
### GenericInterface
The `GenericInterface` class is an abstract class that defines the interface to get data from a system. 
It is used to define the methods that should be implemented in a specific interface.
It was used to implement interfaces into `biosiglive` but it can also be used to implement a custom interface (example provided).
The main methods are:
- `add_device`: add a generic device to the interface. The device type should be in the enum `DeviceType` (i.e. "emg", "imu" or "Treadmill").
The created device will inherit from the `Device` class.
- `add_marker_set`: add a marker set to the interface. The marker set should be in the enum `MarkerSetType` (i.e. "labeled").
The created marker set will inherit from the `MarkerSet` class.
- `get_device_data`: get the data of a specific device.
- `get_marker_set_data`: get the data of a specific marker set.

Device and MarkerSet class contain the method to process data in real-time. A buffer is used to store the data.

### ViconClient
The `ViconClient` class is an interface to get data from a Nexus system.
This interface is not available on Linux as the Vicon SDK is not available yet.

### PytrignoClient
The `PytrignoClient` class is an interface to get data from a Trigno Community SDK from Delsys system. 
It allows to stream data from Delsys emg sensors (emg, imu). 
This interface is not available on Linux as the Trigno Community SDK is not available yet.

### TcpClient
The `TcpInterface` class is an interface to get data from a TCP/IP server.

## File I/O
### Save
The `save` function allows to save data in a binary pickle file with the `.bio` extension.
It works by adding data in the file without opening or overwriting it. it's allow to save data in a loop efficiently.

### Load
The `load` function allows to load data from a binary pickle file with the `.bio` extension previously saved using the save function.

## Processing
Methods are provided for live or offline processing of data. 
### LiveProcessing
The `LiveProcessing` class allows to process data in a loop, a data buffer is used for this purpose.
Implemented methods are listed in the enum `RealTimeProcessingMethod`:
- `process_emg`: process EMG data. It is possible to filter the data, to rectify it, to normalize it and to smooth it either with a low-pass filter or a moving average.
- `process_imu`: process IMU data. It is possible to filter the data, to rectify it, to normalize it and to smooth it either with a low-pass filter or a moving average.
- `process_generic_signal`: process generic signal data. It is possible to filter the data, to rectify it, to normalize it and to smooth it either with a low-pass filter or a moving average.
- `calibration_matrix`: apply the calibration matrix to the data.
- `get_peaks`: get the peaks of the data, used in instance to find the cadence from instrumented treadmill.
- `custom`: it is allowed to provide a custom function to process the data. 
The function should take as input at least the new data sample and return the processed data.

### OfflineProcessing
- `process_emg`: process EMG data. It is possible to filter the data, to rectify it, to normalize it and to smooth it either with a low-pass filter or a moving average.
- `process_imu`: process IMU data. It is possible to filter the data, to rectify it, to normalize it and to smooth it either with a low-pass filter or a moving average.
- `process_generic_signal`: process generic signal data. It is possible to filter the data, to rectify it, to normalize it and to smooth it either with a low-pass filter or a moving average.
- `calibration_matrix`: apply the calibration matrix to the data.

### Maximal voluntary contraction trial
In biomechanics, the maximal voluntary contraction (MVC) is often used to compute the maximal value of EMG signals during isometric trials.
The `ComputeMvc` class allows to compute the MVC from a succession of isometric trials using data from any implemented interfaces. Data can be plotted at the end of each trial to check the quality of the data.
At the end of the trials, the maximal values are computed for one non-consecutive second and saved in a pickle file.
a temporary file is created to store the data during the trials to avoid data loss in case of crash.

### Musculoskeletal functions
Musculoskeletal functions are implemented to compute inverse and direct kinematics through `biorbd` package.
- `inverse_kinematics`: compute the inverse kinematics of a given model from markers data. 
Implemented methods are listed in the enum `InverseKinematicsMethods`. A custom method can be provided.
- `direct_kinematics`: return the markers position from given model joint angles.

## Streaming
The `StreamData` class allows to stream data from any interface.
Streamed data can be processed, plotted, saved and even distributed via a TCP/IP server. 
Each task is done in a separate process to avoid blocking the streaming and to allow real-time application.
The performance of the streaming will be affected by the number of computer threads, the number of device, the number of plots or the streaming rate.
An example of streaming is provided in the example folder.

## Examples
A set of example is provided in the `examples` folder.
Every example can be run without any data connection using the custom interface implemented in the example. 
Be aware that if you want to run the example with a real interface, you will need to install the corresponding SDK and to connect to the device.

## How to contribute
You are welcome to contribute to this project by following the steps describes in the 
[contributing.md](https://github.com/pyomeca/biosiglive/tree/main/docs/contributing.md) file.

## How to cite
@misc{Ceglia2022biosiglive,
author = {Ceglia, Amedeo, Felipe, Verdugo and Begon, Mickael},
title = {`Biosiglive`: an Open Sources python package for real-time biosignals processing.},
howpublished={Web page},
url = {https://github.com/pyomeca/biosiglive},
year = {2022}
}









<|MERGE_RESOLUTION|>--- conflicted
+++ resolved
@@ -30,11 +30,7 @@
 ## Installing from pip
 You can install biosiglive from pip by running the following command :
 ```bash
-<<<<<<< HEAD
-pip install biosiglive matplotlib
-=======
 pip install biosiglive
->>>>>>> a761f163
 ```
 pyqtgraph, biorbd and bioviz will not be installed in the same time as they are not available on pip or optional.
 So you can install pyqtgraph running the following command :
